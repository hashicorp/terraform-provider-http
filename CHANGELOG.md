<<<<<<< HEAD
## 3.2.0 (unreleased)

ENHANCEMENTS:

* data-source/http: `response_body_base64` has been added and contains a standard base64 encoding of the response body ([#158](https://github.com/hashicorp/terraform-provider-http/pull/158)).
* data-source/http: Replaced issuing warning on the basis of possible non-text `Content-Type` with issuing warning if response body does not contain valid UTF-8. ([#158](https://github.com/hashicorp/terraform-provider-http/pull/158)).
=======
## 3.3.0 (April 25, 2023)

NOTES:

* This Go module has been updated to Go 1.19 per the [Go support policy](https://golang.org/doc/devel/release.html#policy). Any consumers building on earlier Go versions may experience errors. ([#245](https://github.com/hashicorp/terraform-provider-http/issues/245))

ENHANCEMENTS:

* data-source/http: Added `retry` with nested `attempts`, `max_delay_ms` and `min_delay_ms` ([#151](https://github.com/hashicorp/terraform-provider-http/issues/151))
* data-source/http: Added `request_timeout_ms` ([#151](https://github.com/hashicorp/terraform-provider-http/issues/151))

## 3.2.1 (November 7, 2022)

BUG FIXES

* data-source/http: Using DefaultTransport to reinstate previous behavior (e.g., ProxyFromEnvironment) ([#198](https://github.com/hashicorp/terraform-provider-http/pull/198)).

## 3.2.0 (October 31, 2022)

ENHANCEMENTS:

* data-source/http: Added `ca_cert_pem` attribute which allows PEM encoded certificate(s) to be included in the set of root certificate authorities used when verifying server certificates ([#125](https://github.com/hashicorp/terraform-provider-http/pull/125)).
* data-source/http: Added `insecure` attribute to allow disabling the verification of a server's certificate chain and host name. Defaults to `false` ([#125](https://github.com/hashicorp/terraform-provider-http/pull/125)).
>>>>>>> d7388aea

## 3.1.0 (August 30, 2022)

ENHANCEMENTS:

* data-source/http: Allow optionally specifying HTTP request method and body ([#21](https://github.com/hashicorp/terraform-provider-http/issues/21)).

## 3.0.1 (July 27, 2022)

BUG FIXES

* data-source/http: Reinstated previously deprecated and removed `body` attribute ([#166](https://github.com/hashicorp/terraform-provider-http/pull/166)).


## 3.0.0 (July 27, 2022)

NOTES:

* Provider has been re-written using the new [`terraform-plugin-framework`](https://www.terraform.io/plugin/framework) ([#177](https://github.com/hashicorp/terraform-provider-http/pull/142)).

BREAKING CHANGES:

* data-source/http: Response status code is not checked anymore. A new read-only attribute, `status_code`, has been added. It can be used either with
  [precondition and postcondition](https://www.terraform.io/language/expressions/custom-conditions#preconditions-and-postconditions) checks (Terraform >= 1.2.0), or, for instance, 
  with [local-exec Provisioner](https://www.terraform.io/language/resources/provisioners/local-exec) ([114](https://github.com/hashicorp/terraform-provider-http/pull/114)).
* data-source/http: Deprecated `body` has been removed ([#137](https://github.com/hashicorp/terraform-provider-http/pull/137)).

## 2.2.0 (June 02, 2022)

ENHANCEMENTS:

* data-source/http: `body` is now deprecated and has been superseded by `response_body`. `body` will be removed in the next major release ([#137](https://github.com/hashicorp/terraform-provider-http/pull/137)).  

NOTES:

* "Uplift" aligned with Utility Providers Upgrade ([#135](https://github.com/hashicorp/terraform-provider-http/issues/135)).

## 2.1.0 (February 19, 2021)

Binary releases of this provider now include the darwin-arm64 platform. This version contains no further changes.

## 2.0.0 (October 14, 2020)

Binary releases of this provider now include the linux-arm64 platform.

BREAKING CHANGES:

* Upgrade to version 2 of the Terraform Plugin SDK, which drops support for Terraform 0.11. This provider will continue to work as expected for users of Terraform 0.11, which will not download the new version. ([#47](https://github.com/terraform-providers/terraform-provider-http/issues/47))

IMPROVEMENTS:

* Relaxed error on non-text `Content-Type` headers to be a warning instead ([#50](https://github.com/terraform-providers/terraform-provider-http/issues/50))

BUG FIXES:

* Modified some of the documentation to work a bit better in the registry ([#42](https://github.com/terraform-providers/terraform-provider-http/issues/42))
* Allowed the `us-ascii` charset in addition to `utf-8` ([#43](https://github.com/terraform-providers/terraform-provider-http/issues/43))

## 1.2.0 (March 17, 2020)

IMPROVEMENTS:

* Switch to v1.7.0 of the standalone plugin SDK ([#35](https://github.com/terraform-providers/terraform-provider-http/issues/35))
* Added response_headers to datasource ([#31](https://github.com/terraform-providers/terraform-provider-http/issues/31))

BUG FIXES:

* Fix request error message to include the `err` and not just url ([#26](https://github.com/terraform-providers/terraform-provider-http/issues/26))

## 1.1.1 (May 01, 2019)

* This release includes an upgrade to the Terraform SDK, in an effort to help align with what other providers are releasing with, as we lead up to Core v0.12. It should have no noticeable impact on the provider.

## 1.1.0 (April 18, 2019)

IMPROVEMENTS:

* The provider is now compatible with Terraform v0.12, while retaining compatibility with prior versions.

## 1.0.1 (January 03, 2018)

* Allow `charset` argument on `Content-Type` ([#5](https://github.com/terraform-providers/terraform-provider-http/issues/5))

## 1.0.0 (September 14, 2017)

* add content type for ADFS FederationMetadata.xml ([#4](https://github.com/terraform-providers/terraform-provider-http/issues/4))

## 0.1.0 (June 20, 2017)

NOTES:

* Same functionality as that of Terraform 0.9.8. Repacked as part of [Provider Splitout](https://www.hashicorp.com/blog/upcoming-provider-changes-in-terraform-0-10/)<|MERGE_RESOLUTION|>--- conflicted
+++ resolved
@@ -1,11 +1,3 @@
-<<<<<<< HEAD
-## 3.2.0 (unreleased)
-
-ENHANCEMENTS:
-
-* data-source/http: `response_body_base64` has been added and contains a standard base64 encoding of the response body ([#158](https://github.com/hashicorp/terraform-provider-http/pull/158)).
-* data-source/http: Replaced issuing warning on the basis of possible non-text `Content-Type` with issuing warning if response body does not contain valid UTF-8. ([#158](https://github.com/hashicorp/terraform-provider-http/pull/158)).
-=======
 ## 3.3.0 (April 25, 2023)
 
 NOTES:
@@ -29,7 +21,6 @@
 
 * data-source/http: Added `ca_cert_pem` attribute which allows PEM encoded certificate(s) to be included in the set of root certificate authorities used when verifying server certificates ([#125](https://github.com/hashicorp/terraform-provider-http/pull/125)).
 * data-source/http: Added `insecure` attribute to allow disabling the verification of a server's certificate chain and host name. Defaults to `false` ([#125](https://github.com/hashicorp/terraform-provider-http/pull/125)).
->>>>>>> d7388aea
 
 ## 3.1.0 (August 30, 2022)
 
