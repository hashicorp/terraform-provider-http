--- conflicted
+++ resolved
@@ -23,21 +23,14 @@
 ## Compatibility
 
 Compatibility table between this provider,
-<<<<<<< HEAD
-the [Registry Protocol](https://www.terraform.io/internals/provider-registry-protocol)
-version it implements, and Terraform:
-
-|     HTTP Provider      | Registry Protocol | Terraform |
-=======
 the [Terraform Plugin Protocol](https://www.terraform.io/plugin/how-terraform-works#terraform-plugin-protocol)
 version it implements, and Terraform:
 
 |     HTTP Provider      | Terraform Plugin Protocol | Terraform |
->>>>>>> 728636f7
-|:----------------------:|:-----------------:|:---------:|
-|        `>= 2.x`        |        `5`        | `>= 0.12` |
-| `>= 1.1.x`, `<= 1.2.x` |     `4`, `5`      | `>= 0.11` |
-|       `<= 1.0.x`       |        `4`        | `<= 0.11` |
+|:----------------------:|:-------------------------:|:---------:|
+|        `>= 2.x`        |            `5`            | `>= 0.12` |
+| `>= 1.1.x`, `<= 1.2.x` |         `4`, `5`          | `>= 0.11` |
+|       `<= 1.0.x`       |            `4`            | `<= 0.11` |
 
 ## Requirements
 
