--- conflicted
+++ resolved
@@ -4,33 +4,22 @@
 package provider
 
 import (
-	"crypto/tls"
 	"crypto/x509"
 	"encoding/pem"
 	"fmt"
-<<<<<<< HEAD
-	"github.com/hashicorp/terraform-plugin-sdk/v2/helper/resource"
-	"github.com/hashicorp/terraform-plugin-sdk/v2/terraform"
-=======
 	"io"
->>>>>>> 5c43b064
 	"net/http"
 	"net/http/httptest"
 	"net/http/httputil"
 	"net/url"
-	"os"
 	"regexp"
 	"strings"
 	"testing"
-<<<<<<< HEAD
-=======
 	"time"
 
 	"github.com/google/uuid"
-	"github.com/hashicorp/terraform-plugin-testing/helper/resource"
-	"github.com/hashicorp/terraform-plugin-testing/terraform"
-	"github.com/hashicorp/terraform-plugin-testing/tfversion"
->>>>>>> 5c43b064
+	"github.com/hashicorp/terraform-plugin-sdk/v2/helper/resource"
+	"github.com/hashicorp/terraform-plugin-sdk/v2/terraform"
 )
 
 func TestDataSource_200(t *testing.T) {
@@ -255,10 +244,6 @@
 
 	resource.ParallelTest(t, resource.TestCase{
 		ProtoV5ProviderFactories: protoV5ProviderFactories(),
-		TerraformVersionChecks: []tfversion.TerraformVersionCheck{
-			//test fails in TF 0.14.x due to https://github.com/hashicorp/terraform-provider-http/issues/58
-			tfversion.SkipBetween(tfversion.Version0_14_0, tfversion.Version0_15_0),
-		},
 		Steps: []resource.TestStep{
 			{
 				Config: fmt.Sprintf(`
@@ -491,8 +476,9 @@
 }
 
 func TestDataSource_WithClientCert(t *testing.T) {
-	s := setupMockMTLSHttpServer(t)
-	defer s.server.Close()
+	testServer := httptest.NewServer(http.HandlerFunc(func(w http.ResponseWriter, r *http.Request) {
+	}))
+	defer testServer.Close()
 
 	resource.UnitTest(t, resource.TestCase{
 		ProtoV5ProviderFactories: protoV5ProviderFactories(),
@@ -505,7 +491,7 @@
   client_cert_pem = file("testdata/certs/client.crt")
   client_key_pem = file("testdata/certs/client.key")
 }
-`, s.server.URL),
+`, testServer.URL),
 			},
 		},
 	})
@@ -571,10 +557,6 @@
   								url = "%s"
 
   								insecure = false
-<<<<<<< HEAD
-							}`, testHttpMock.server.URL),
-				ExpectError: regexp.MustCompile(fmt.Sprintf(`Error making request: Get "%s/200": (:?x509|tls): `, testHttpMock.server.URL)),
-=======
 							}`, testServer.URL),
 				ExpectError: regexp.MustCompile(
 					fmt.Sprintf(
@@ -584,7 +566,6 @@
 						testServer.URL,
 					),
 				),
->>>>>>> 5c43b064
 			},
 		},
 	})
@@ -602,11 +583,6 @@
 			{
 				Config: fmt.Sprintf(`
 							data "http" "http_test" {
-<<<<<<< HEAD
-  								url = "%s/200"
-							}`, testHttpMock.server.URL),
-				ExpectError: regexp.MustCompile(fmt.Sprintf(`Error making request: Get "%s/200": (:?x509|tls): `, testHttpMock.server.URL)),
-=======
   								url = "%s"
 							}`, testServer.URL),
 				ExpectError: regexp.MustCompile(
@@ -617,7 +593,6 @@
 						testServer.URL,
 					),
 				),
->>>>>>> 5c43b064
 			},
 		},
 	})
@@ -860,56 +835,10 @@
 	})
 }
 
-<<<<<<< HEAD
-func setupMockMTLSHttpServer(t *testing.T) *TestHttpMock {
-	server := httptest.NewUnstartedServer(
-		http.HandlerFunc(func(w http.ResponseWriter, r *http.Request) {
-			httpReqHandler(w, r)
-		}),
-	)
-	CAs := x509.NewCertPool()
-	data, err := os.ReadFile("testdata/certs/ca.cert.pem")
-	if err != nil {
-		t.Fatalf("error reading testdata/certs/ca.cert.pem: %v", err)
-	}
-	if !CAs.AppendCertsFromPEM(data) {
-		t.Fatalf("error AppendCertsFromPEM from testdata/certs/ca.cert.pem: %v", err)
-	}
-	serverCert, err := tls.LoadX509KeyPair("testdata/certs/server.crt", "testdata/certs/server.key")
-	if err != nil {
-		t.Fatalf("error loading server key pair: %v", err)
-	}
-	server.TLS = &tls.Config{
-		ClientAuth:   tls.RequireAndVerifyClientCert,
-		ClientCAs:    CAs,
-		Certificates: []tls.Certificate{serverCert},
-	}
-	server.StartTLS()
-	return &TestHttpMock{server: server}
-}
-
-func setUpMockHttpServer(tls bool) *TestHttpMock {
-	var Server *httptest.Server
-
-	if tls {
-		Server = httptest.NewTLSServer(
-			http.HandlerFunc(func(w http.ResponseWriter, r *http.Request) {
-				httpReqHandler(w, r)
-			}),
-		)
-	} else {
-		Server = httptest.NewServer(
-			http.HandlerFunc(func(w http.ResponseWriter, r *http.Request) {
-				httpReqHandler(w, r)
-			}),
-		)
-	}
-=======
 func TestDataSource_MaxDelayAtLeastEqualToMinDelay(t *testing.T) {
 	svr := httptest.NewServer(http.HandlerFunc(func(w http.ResponseWriter, r *http.Request) {
 	}))
 	defer svr.Close()
->>>>>>> 5c43b064
 
 	resource.ParallelTest(t, resource.TestCase{
 		ProtoV5ProviderFactories: protoV5ProviderFactories(),
@@ -1032,11 +961,6 @@
 
 	resource.ParallelTest(t, resource.TestCase{
 		ProtoV5ProviderFactories: protoV5ProviderFactories(),
-		TerraformVersionChecks: []tfversion.TerraformVersionCheck{
-			//test fails in TF 0.14.x due to quirk in behavior
-			//where a warning results in nothing being written to output.
-			tfversion.SkipBetween(tfversion.Version0_14_0, tfversion.Version0_15_0),
-		},
 		Steps: []resource.TestStep{
 			{
 				Config: fmt.Sprintf(`
