package provider

import (
	"fmt"
	"net/http"
	"net/http/httptest"
	"regexp"
	"testing"

	"github.com/hashicorp/terraform-plugin-sdk/v2/helper/resource"
)

func TestDataSource_200(t *testing.T) {
	testHttpMock := setUpMockHttpServer()
	defer testHttpMock.server.Close()

	resource.UnitTest(t, resource.TestCase{
		ProtoV5ProviderFactories: protoV5ProviderFactories(),
		Steps: []resource.TestStep{
			{
				Config: fmt.Sprintf(`
							data "http" "http_test" {
								url = "%s/200"
							}`, testHttpMock.server.URL),
				Check: resource.ComposeTestCheckFunc(
					resource.TestCheckResourceAttr("data.http.http_test", "response_body", "1.0.0"),
					resource.TestCheckResourceAttr("data.http.http_test", "response_headers.Content-Type", "text/plain"),
					resource.TestCheckResourceAttr("data.http.http_test", "response_headers.X-Single", "foobar"),
					resource.TestCheckResourceAttr("data.http.http_test", "response_headers.X-Double", "1, 2"),
					resource.TestCheckResourceAttr("data.http.http_test", "status_code", "200"),
				),
			},
		},
	})
}

func TestDataSource_404(t *testing.T) {
	testHttpMock := setUpMockHttpServer()
	defer testHttpMock.server.Close()

	resource.UnitTest(t, resource.TestCase{
		ProtoV5ProviderFactories: protoV5ProviderFactories(),
		Steps: []resource.TestStep{
			{
				Config: fmt.Sprintf(`
							data "http" "http_test" {
								url = "%s/404"
							}`, testHttpMock.server.URL),
				Check: resource.ComposeTestCheckFunc(
					resource.TestCheckResourceAttr("data.http.http_test", "response_body", ""),
					resource.TestCheckResourceAttr("data.http.http_test", "status_code", "404"),
				),
			},
		},
	})
}

func TestDataSource_withAuthorizationRequestHeader_200(t *testing.T) {
	testHttpMock := setUpMockHttpServer()
	defer testHttpMock.server.Close()

	resource.UnitTest(t, resource.TestCase{
		ProtoV5ProviderFactories: protoV5ProviderFactories(),
		Steps: []resource.TestStep{
			{
				Config: fmt.Sprintf(`
							data "http" "http_test" {
								url = "%s/restricted"

								request_headers = {
									"Authorization" = "Zm9vOmJhcg=="
								}
							}`, testHttpMock.server.URL),
				Check: resource.ComposeTestCheckFunc(
					resource.TestCheckResourceAttr("data.http.http_test", "response_body", "1.0.0"),
					resource.TestCheckResourceAttr("data.http.http_test", "status_code", "200"),
				),
			},
		},
	})
}

func TestDataSource_withAuthorizationRequestHeader_403(t *testing.T) {
	testHttpMock := setUpMockHttpServer()
	defer testHttpMock.server.Close()

	resource.UnitTest(t, resource.TestCase{
		ProtoV5ProviderFactories: protoV5ProviderFactories(),
		Steps: []resource.TestStep{
			{
				Config: fmt.Sprintf(`
							data "http" "http_test" {
  								url = "%s/restricted"

  								request_headers = {
    								"Authorization" = "unauthorized"
  								}
							}`, testHttpMock.server.URL),
				Check: resource.ComposeTestCheckFunc(
					resource.TestCheckResourceAttr("data.http.http_test", "response_body", ""),
					resource.TestCheckResourceAttr("data.http.http_test", "status_code", "403"),
				),
			},
		},
	})
}

func TestDataSource_utf8_200(t *testing.T) {
	testHttpMock := setUpMockHttpServer()
	defer testHttpMock.server.Close()

	resource.UnitTest(t, resource.TestCase{
		ProtoV5ProviderFactories: protoV5ProviderFactories(),
		Steps: []resource.TestStep{
			{
				Config: fmt.Sprintf(`
							data "http" "http_test" {
  								url = "%s/utf-8/200"
							}`, testHttpMock.server.URL),
				Check: resource.ComposeTestCheckFunc(
					resource.TestCheckResourceAttr("data.http.http_test", "response_body", "1.0.0"),
					resource.TestCheckResourceAttr("data.http.http_test", "response_headers.Content-Type", "text/plain; charset=UTF-8"),
					resource.TestCheckResourceAttr("data.http.http_test", "status_code", "200"),
				),
			},
		},
	})
}

func TestDataSource_utf16_200(t *testing.T) {
	testHttpMock := setUpMockHttpServer()
	defer testHttpMock.server.Close()

	resource.UnitTest(t, resource.TestCase{
		ProtoV5ProviderFactories: protoV5ProviderFactories(),
		Steps: []resource.TestStep{
			{
				Config: fmt.Sprintf(`
							data "http" "http_test" {
  								url = "%s/utf-16/200"
							}`, testHttpMock.server.URL),
				// This should now be a warning, but unsure how to test for it...
				// ExpectWarning: regexp.MustCompile("Content-Type is not a text type. Got: application/json; charset=UTF-16"),
			},
		},
	})
}

// TODO: This test fails under Terraform 0.14. It should be uncommented when we
// are able to include Terraform version logic within acceptance tests, or when
// 0.14 is removed from the test matrix.
// See https://github.com/hashicorp/terraform-provider-http/pull/74
//
//func TestDataSource_x509cert(t *testing.T) {
//	testHttpMock := setUpMockHttpServer()
//	defer testHttpMock.server.Close()
//
//	resource.UnitTest(t, resource.TestCase{
//		ProtoV5ProviderFactories: protoV5ProviderFactories(),
//		Steps: []resource.TestStep{
//			{
//				Config: fmt.Sprintf(`
//							data "http" "http_test" {
//  								url = "%s/x509-ca-cert/200"
//							}`, testHttpMock.server.URL),
//				Check: resource.ComposeTestCheckFunc(
//					resource.TestCheckResourceAttr("data.http.http_test", "response_body", "pem"),
//					resource.TestCheckResourceAttr("data.http.http_test", "status_code", "200"),
//				),
//			},
//		},
//	})
//}

func TestDataSource_UpgradeFromVersion2_2_0(t *testing.T) {
	testHttpMock := setUpMockHttpServer()
	defer testHttpMock.server.Close()

	resource.Test(t, resource.TestCase{
		Steps: []resource.TestStep{
			{
				ExternalProviders: map[string]resource.ExternalProvider{
					"http": {
						VersionConstraint: "2.2.0",
						Source:            "hashicorp/http",
					},
				},
				Config: fmt.Sprintf(`
							data "http" "http_test" {
								url = "%s/200"
							}`, testHttpMock.server.URL),
				Check: resource.ComposeTestCheckFunc(
					resource.TestCheckResourceAttr("data.http.http_test", "response_body", "1.0.0"),
					resource.TestCheckResourceAttr("data.http.http_test", "response_headers.Content-Type", "text/plain"),
					resource.TestCheckResourceAttr("data.http.http_test", "response_headers.X-Single", "foobar"),
					resource.TestCheckResourceAttr("data.http.http_test", "response_headers.X-Double", "1, 2"),
				),
			},
			{
				ProtoV5ProviderFactories: protoV5ProviderFactories(),
				Config: fmt.Sprintf(`
							data "http" "http_test" {
								url = "%s/200"
							}`, testHttpMock.server.URL),
				PlanOnly: true,
			},
			{
				ProtoV5ProviderFactories: protoV5ProviderFactories(),
				Config: fmt.Sprintf(`
							data "http" "http_test" {
								url = "%s/200"
							}`, testHttpMock.server.URL),
				Check: resource.ComposeTestCheckFunc(
					resource.TestCheckResourceAttr("data.http.http_test", "response_body", "1.0.0"),
					resource.TestCheckResourceAttr("data.http.http_test", "response_headers.Content-Type", "text/plain"),
					resource.TestCheckResourceAttr("data.http.http_test", "response_headers.X-Single", "foobar"),
					resource.TestCheckResourceAttr("data.http.http_test", "response_headers.X-Double", "1, 2"),
					resource.TestCheckResourceAttr("data.http.http_test", "status_code", "200"),
				),
			},
		},
	})
}

func TestDataSource_Provisioner(t *testing.T) {
	t.Parallel()

	svr := httptest.NewServer(http.HandlerFunc(func(w http.ResponseWriter, r *http.Request) {
		// A Content-Type that does not raise a warning in the Read function must be set in
		// order to prevent test failure under TF 0.14.x as warnings result in no output
		// being written which causes the local-exec command to fail with "Error:
		// local-exec provisioner command must be a non-empty string".
		// See https://github.com/hashicorp/terraform-provider-http/pull/74
		w.Header().Set("Content-Type", "text/plain")
		w.WriteHeader(http.StatusOK)
	}))
	defer svr.Close()

<<<<<<< HEAD
	resource.UnitTest(t, resource.TestCase{
=======
	resource.Test(t, resource.TestCase{
>>>>>>> 728636f7
		ProtoV5ProviderFactories: protoV5ProviderFactories(),
		ExternalProviders: map[string]resource.ExternalProvider{
			"null": {
				VersionConstraint: "3.1.1",
				Source:            "hashicorp/null",
			},
		},
		Steps: []resource.TestStep{
			{
				Config: fmt.Sprintf(`
							data "http" "http_test" {
								url = "%s"
							}

							resource "null_resource" "example" {
  								provisioner "local-exec" {
    								command = contains([201, 204], data.http.http_test.status_code)
  								}
							}`, svr.URL),
				ExpectError: regexp.MustCompile(`Error running command 'false': exit status 1. Output:`),
			},
			{
				Config: fmt.Sprintf(`
							data "http" "http_test" {
								url = "%s"
							}

							resource "null_resource" "example" {
  								provisioner "local-exec" {
    								command = contains([200], data.http.http_test.status_code)
  								}
							}`, svr.URL),
				Check: resource.TestCheckResourceAttr("data.http.http_test", "status_code", "200"),
			},
		},
	})
}

type TestHttpMock struct {
	server *httptest.Server
}

func setUpMockHttpServer() *TestHttpMock {
	Server := httptest.NewServer(
		http.HandlerFunc(func(w http.ResponseWriter, r *http.Request) {
			w.Header().Set("Content-Type", "text/plain")
			w.Header().Add("X-Single", "foobar")
			w.Header().Add("X-Double", "1")
			w.Header().Add("X-Double", "2")

			switch r.URL.Path {
			case "/200":
				w.WriteHeader(http.StatusOK)
				_, _ = w.Write([]byte("1.0.0"))
			case "/restricted":
				if r.Header.Get("Authorization") == "Zm9vOmJhcg==" {
					w.WriteHeader(http.StatusOK)
					_, _ = w.Write([]byte("1.0.0"))
				} else {
					w.WriteHeader(http.StatusForbidden)
				}
			case "/utf-8/200":
				w.Header().Set("Content-Type", "text/plain; charset=UTF-8")
				w.WriteHeader(http.StatusOK)
				_, _ = w.Write([]byte("1.0.0"))
			case "/utf-16/200":
				w.Header().Set("Content-Type", "application/json; charset=UTF-16")
				w.WriteHeader(http.StatusOK)
				_, _ = w.Write([]byte("1.0.0"))
			case "/x509-ca-cert/200":
				w.Header().Set("Content-Type", "application/x-x509-ca-cert")
				w.WriteHeader(http.StatusOK)
				_, _ = w.Write([]byte("pem"))
			default:
				w.WriteHeader(http.StatusNotFound)
			}
		}),
	)

	return &TestHttpMock{
		server: Server,
	}
}<|MERGE_RESOLUTION|>--- conflicted
+++ resolved
@@ -236,11 +236,7 @@
 	}))
 	defer svr.Close()
 
-<<<<<<< HEAD
-	resource.UnitTest(t, resource.TestCase{
-=======
 	resource.Test(t, resource.TestCase{
->>>>>>> 728636f7
 		ProtoV5ProviderFactories: protoV5ProviderFactories(),
 		ExternalProviders: map[string]resource.ExternalProvider{
 			"null": {
