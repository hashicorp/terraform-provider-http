--- conflicted
+++ resolved
@@ -5,12 +5,8 @@
 	"crypto/tls"
 	"crypto/x509"
 	"fmt"
-<<<<<<< HEAD
 	"github.com/hashicorp/terraform-plugin-framework/diag"
-	"io/ioutil"
-=======
 	"io"
->>>>>>> 351426cc
 	"mime"
 	"net/http"
 	"net/url"
